--- conflicted
+++ resolved
@@ -11,12 +11,8 @@
 ### Changed
   - Update Kotlin to `1.2.71` version
   - Update Gradle to `4.10.2` version
-<<<<<<< HEAD
-  - Update default KtLint version to `0.27.0`
+  - Update default KtLint version to `0.29.0`
   - Hide specific source sets tasks
-=======
-  - Update default KtLint version to `0.29.0`
->>>>>>> 44f779ed
 ### Removed
   - ?
 ### Fixed
