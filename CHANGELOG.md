--- conflicted
+++ resolved
@@ -5,19 +5,16 @@
 The format is based on [Keep a Changelog](http://keepachangelog.com/)
 and this project adheres to [Semantic Versioning](http://semver.org/).
 
-<<<<<<< HEAD
 ## [Unreleased]
 ### Added
  - Output to console (#38)
  - Support multiple reporters for ktlint >0.10.x (#38)
+### Changed
+ - Set default ktltint version to `0.13.0`
+
+## [3.0.0] - 2017-12-25
 ## Changed
  - Update kotlin to 1.2.0 version
- - Set default ktltint version to `0.13.0`
-=======
-## [3.0.0] - 2017-12-25
-## Changed
- - Update Kotlin to 1.2.0 version
->>>>>>> 89e21f6f
  - Bumped android tools versions to 3.0 and now support multidimension projects >0.10.x (#29)
 
 ## [2.3.0] - 2017-11-13
