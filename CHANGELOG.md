--- conflicted
+++ resolved
@@ -10,6 +10,7 @@
  - ?
 ## Changed
  - Update kotlin to 1.1.60 version
+ - Bumped android tools versions to 3.0 and now support multidimension projects >0.10.x (#29)
 ### Fixed
  - ?
 
@@ -19,13 +20,8 @@
 ### Changed
  - Define a different output file for each sourceSet
 ### Fixed
-<<<<<<< HEAD
 - Fixed plugin doesn't apply custom reporter for ktlint versions >0.10.x (#28)
-- Bumped android tools versions to 3.0 and now support multidimension projects >0.10.x (#29)
-=======
- - Fixed plugin doesn't apply custom reporter for ktlint versions >0.10.x (#28)
 
->>>>>>> ee6e8166
 ## [2.2.1] - 2017-10-06
 ### Fixed
  - Fixed report output is always opened since task is created
