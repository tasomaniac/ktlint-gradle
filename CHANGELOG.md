# Change Log

All notable changes to this project will be documented in this file.

The format is based on [Keep a Changelog](https://keepachangelog.com/)
and this project adheres to [Semantic Versioning](https://semver.org/).

## [Unreleased]
### Added
<<<<<<< HEAD
  - Support for new JS plugin: "org.jetbrains.kotlin.js" (#252)
  - Add support for 3rd party reporters (#125)
=======
  - ?
>>>>>>> 77b45018
### Changed
  - Update Gradle to `5.6` version
  - Update Kotlin to `1.3.50` version
### Removed
  - Support for "konan" plugin
  - Support for "kotlin-native-gradle-plugin" plugin
  - Deprecated `ruleset` extension property, please use `ruleset` configuration instead
### Fixed
  - ?

## [8.2.0] - 2019-07-18
### Added
  - Support for new JS plugin: "org.jetbrains.kotlin.js" (#252)
  - Support for android "com.android.dynamic-feature" plugin (#260)
### Changed
  - Update Kotlin to `1.3.41` version
### Fixed
  - Usage of bashisms in git hook script (#251)

## [8.1.0] - 2019-06-16
### Added
  - `additionalEditorconfigFile` property to plugin extension (#210)
### Changed
  - Default ktlint version to `0.33.0`.

## [8.0.0] - 2019-05-06
### Added
  - `ktlintRuleset` configuration to provide 3rd party ktlint rules (#71)
### Changed
  - Update Kotlin to `1.3.30` version
  - Deprecated providing 3rd party ktlint rules via extension (#71)
  - Breaking: Change tasks inheritance - now `KtlintFormat` and `KtlintCheck` extend `BaseKtlintCheckTask` (#225) 
  - Update Android Gradle plugin to `3.4.0` version
### Fixed
  - Proper lazy adding ktlint dependency (#219)
  - Gradle 5.x deprecation messages (#208)

## [7.4.0] - 2019-04-23
### Added
 - Support different ktlint group/package name after pinterest ownership of ktlint project (#228)
### Changed
 - Default ktlint version to `0.32.0`. 

## [7.3.0] - 2019-04-10
### Added
  - Git pre-commit hook (#101):

    Current implementation does not support `buildSrc` or composite builds.
  - Flag to enable experimental rules (#215)

## [7.2.1] - 2019-03-14
### Changed
  - Default ktlint version is set to `0.31.0`
### Fixed
  - Failed task verification on Gradle `5.2.1` (#217) 

## [7.2.0] - 2019-03-13
### Added
  - Tasks to check and format kotlin script files (#98)
### Changed
  - Update Kotlin to `1.3.21` version
  - Update Android gradle plugin to `3.3.0` version
### Fixed
  - `.editorconfig` file in project root dir is not considered as tasks input (#209)

## [7.1.0] - 2019-02-05
### Added

  - Warning about using vulnerable ktlint version
### Changed
  - Default ktlint version is set to `0.30.0`
### Fixed
  - Used ktlint version is always default one (#198)
  - Gradle `5.2` fails the build in pure kotlin project (#201)

## [7.0.0] - 2019-01-31
### Added
  - Meta tasks to run check or format on all sources in android variant. (#170)
  Example: In an Android project with `foo` flavor,
  `ktlintFooDebugSourceSetCheck` task will check the `foo` sourceSet (not main).
  `ktlintFooDebugCheck` meta task will check all the sourceSets for `fooDebug` build variant.
  - Plugin tasks configuration avoidance
### Changed
  - Update Kotlin to `1.3.10` version
  - Breaking: check/format tasks for specific source sets
  and according reports outputs now include `SourceSet` in their name(#170)
  - Breaking: minimal supported Gradle version is `4.10`
  - Breaking: minimal supported ktlint version is `0.22.0`
### Removed
  - Adding explicit meta check and format tasks to the root project
### Fixed
  - Format task may produce up-to-date state if sources was restored to pre-format state (#194)

## [6.3.1] - 2018-11-27
### Fixed
  - Updated SemVer dependency to `1.1.1` version (#162)

## [6.3.0] - 2018-11-06
### Added
  - Added support for new kotlin multiplatform plugin (#144)
### Changed
  - Update Kotlin to `1.3.0` version
  - Sync native plugins version with kotlin main release version
### Fixed
  -  Failure on Windows due to long argument line (#156)

## [6.2.1] - 2018-10-30
### Fixed
  - Fixed additional android source dirs for SourceSet are not checked (#153)

## [6.2.0] - 2018-10-18
### Added
  - Allow to exclude sources from check (#97)
### Changed
  - Update Android gradle plugin version to `3.2.0`
  - Check and format tasks now extend `SourceTask` (#85)

## [6.1.0] - 2018-10-5
### Added
  - Console colored output (#50)
### Changed
  - Update Kotlin to `1.2.71` version
  - Update Gradle to `4.10.2` version
  - Update default KtLint version to `0.29.0`
  - Hide specific source sets tasks
### Fixed
  - Fixed plugin fails to configure android project with flavors (#131)

## [6.0.0] - 2018-9-20
### Added
  - Separate KtlintFormatTask task (#111)
### Changed
  - `ktlintApplyToIdea` task is always added, though it will fail on
  ktlint versions less then `0.22.0`
  - Plugin extension now uses Gradle properties for configuration
  - `ktlint.reporters` extension property has to use imported `ReporterType`
  in groovy Gradle build scripts.
  - reporters output file name changed to be the same as task name. For example for `PLAIN`
  it will be `ktlintMainCheck.txt`.
  - format tasks now are also generate reports. For example: `ktlintMainFormat.txt`.
### Removed
  - Usages of `afterEvaluate {}` in plugin and sample projects (#122)

## [5.1.0] - 2018-9-5
### Added
  - Support for new kotlin native experimental plugin (#119)
### Changed
  - Update Kotlin to `1.2.61` version
  - Update Kotlin-native dependency to `0.8.2` version
  - Update Gradle to `4.9.0` version
  - Update default KtLint version to `0.27.0`
### Fixed
  - `.editorconfig` file change doesn't reset `UP-TO-DATE` `ktlintCheck` task state (#106)


## [5.0.0] - 2018-8-6
### Added
  - Split project into multiple smaller plugins. `ktlint-base`, `ktlint-idea` & `ktlint`
### Changed
  - Update Kotlin to 1.2.50 version
  - Update Gradle to 4.8.1 version
### Removed
  - Does not automatically apply plugin tasks to all sub-projects (it breaks the Gradle plugin model).

## [4.1.0] - 2018-6-13
### Added
  - apply to IDEA task (in the project) (#91)
  - apply to IDEA task (global settings) (#91)

## [4.0.0] - 2018-5-15
### Added
 - Add support for providing custom rulesets (#71)
 - Also check `*.kts` files in Kotlin source directories
 - Use a cacheable task for the KtLint check
### Changed
  - Update Kotlin to 1.2.41 version
  - Update Gradle wrapper to 4.7 version
  - Changed default KtLint version to `0.23.1`
### Removed
  - KtLint versions prior to 0.10.0 are not supported anymore
  - Gradle versions prior to 4.3 are not supported anymore
  - Deprecated ReporterType typealias
  - Deprecated reporter field from extension

## [3.3.0] - 2018-4-24
### Added
 - Check for spaces in output path for KtLint versions earlier
then 0.20.0 (#83)
 - Use relative for input file path sensitivity (#67)
### Changed
 - Update default Ktlint version to 0.22.0

## [3.2.0] - 2018-3-19
### Changed
 - Remove usage of deprecated Gradle features (#60)
 - Update Kotlin to 1.2.30 version
 - Update Gradle to 4.6 version
 - Update default Ktlint version to 0.19.0
### Fixed
 - Fix running check task also runs some android tasks (#63)

## [3.1.0] - 2018-3-18
## Added
 - Support for Kotlin javascript (kotlin2js) (#58)
 - Support for Kotlin multiplatform projects (#58)
 - Support for Kotlin native (konan) (#58)

## [3.0.1] - 2018-2-13
### Added
 - Output to console (#38)
 - Support multiple reporters for ktlint >0.10.x (#38)
### Changed
 - Set default ktltint version to `0.15.0`
 - Update Kotlin to `1.2.21` version

## [3.0.0] - 2017-12-25
## Changed
 - Update kotlin to 1.2.0 version
 - Bumped android tools versions to 3.0 and now support multidimension projects >0.10.x (#29)

## [2.3.0] - 2017-11-13
### Added
 - Add configuration parameter `android` with default value to false (#39)
### Changed
 - Define a different output file for each sourceSet
### Fixed
 - Fixed plugin doesn't apply custom reporter for ktlint versions >0.10.x (#28)

## [2.2.1] - 2017-10-06
### Fixed
 - Fixed report output is always opened since task is created

## [2.2.0] - 2017-10-05
### Added
 - Add configuration parameter `ignoreFailures` with default value to false
### Changed
 - Update default ktlint version to 0.9.2
### Fixed
 - Fixed report output is not closed after task run is finished (#25)

## [2.1.1] - 2017-08-15
### Changed
 - Update default ktlint version to 0.8.1
 - Fix extension version has no effect on used ktlint version
 - Add check task also depends on ktlintCheck task
 - Add output report
 - Add report type to extension

## [2.1.0] - 2017-07-5
### Added
 - Android support
 - Ability to only apply plugin to the root project that contains subprojects with kotlin code

## [2.0.1] - 2017-06-1
### Changed
 - Remove dependency on Gradle Script Kotlin plugin API. (#9)
 - Compatibility with Gradle v4.0. (#9)

## [2.0.0] - 2017-05-26
### Changed
 - Renamed task with name `ktlint` to `ktlintCheck` (#3)
 - Renamed tasks with names `ktlint[source set name]` to `ktlint[source set name]Check` (#3)<|MERGE_RESOLUTION|>--- conflicted
+++ resolved
@@ -7,12 +7,7 @@
 
 ## [Unreleased]
 ### Added
-<<<<<<< HEAD
-  - Support for new JS plugin: "org.jetbrains.kotlin.js" (#252)
   - Add support for 3rd party reporters (#125)
-=======
-  - ?
->>>>>>> 77b45018
 ### Changed
   - Update Gradle to `5.6` version
   - Update Kotlin to `1.3.50` version
