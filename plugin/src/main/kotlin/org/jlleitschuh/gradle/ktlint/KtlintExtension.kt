--- conflicted
+++ resolved
@@ -21,11 +21,7 @@
 open class KtlintExtension
 internal constructor(
     objectFactory: ObjectFactory,
-<<<<<<< HEAD
-    projectLayout: ProjectLayout,
     customReportersContainer: NamedDomainObjectContainer<CustomReporter>,
-=======
->>>>>>> 8159c4bd
     private val filterTargetApplier: FilterApplier,
     kotlinScriptAdditionalPathApplier: KotlinScriptAdditionalPathApplier
 ) {
